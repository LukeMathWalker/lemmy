--- conflicted
+++ resolved
@@ -726,7 +726,6 @@
   password_verify: string;
 }
 
-<<<<<<< HEAD
 export interface PrivateMessageForm {
   content: string;
   recipient_id: number;
@@ -753,14 +752,13 @@
 }
 
 export interface PrivateMessagesResponse {
-  op: string;
   messages: Array<PrivateMessage>;
 }
 
 export interface PrivateMessageResponse {
-  op: string;
   message: PrivateMessage;
-=======
+}
+
 type ResponseType =
   | SiteResponse
   | GetFollowedCommunitiesResponse
@@ -779,7 +777,9 @@
   | BanFromCommunityResponse
   | AddModToCommunityResponse
   | BanUserResponse
-  | AddAdminResponse;
+  | AddAdminResponse
+  | PrivateMessageResponse
+  | PrivateMessagesResponse;
 
 export interface WebSocketResponse {
   op: UserOperation;
@@ -791,5 +791,4 @@
   op: string;
   data: ResponseType;
   error?: string;
->>>>>>> 69389f61
 }