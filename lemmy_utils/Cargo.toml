[package]
name = "lemmy_utils"
version = "0.1.0"
edition = "2018"

[lib]
name = "lemmy_utils"
path = "src/lib.rs"

# See more keys and their definitions at https://doc.rust-lang.org/cargo/reference/manifest.html

[dependencies]
regex = "1.3"
config = { version = "0.10", default-features = false, features = ["hjson"] }
chrono = { version = "0.4", features = ["serde"] }
lettre = "0.9"
lettre_email = "0.9"
log = "0.4"
itertools = "0.9"
rand = "0.7"
serde = { version = "1.0", features = ["derive"] }
serde_json = { version = "1.0", features = ["preserve_order"]}
thiserror = "1.0"
comrak = "0.8"
lazy_static = "1.3"
openssl = "0.10"
url = { version = "2.1", features = ["serde"] }
<<<<<<< HEAD
actix-web = {version = "3.0", default-features = false }
anyhow = "1.0"
reqwest = { version = "0.10", features = ["json"] }
=======
actix-web = { version = "3.0", default-features = false, features = ["rustls"] }
anyhow = "1.0"
>>>>>>> b99b62a2
<|MERGE_RESOLUTION|>--- conflicted
+++ resolved
@@ -25,11 +25,6 @@
 lazy_static = "1.3"
 openssl = "0.10"
 url = { version = "2.1", features = ["serde"] }
-<<<<<<< HEAD
-actix-web = {version = "3.0", default-features = false }
-anyhow = "1.0"
-reqwest = { version = "0.10", features = ["json"] }
-=======
 actix-web = { version = "3.0", default-features = false, features = ["rustls"] }
 anyhow = "1.0"
->>>>>>> b99b62a2
+reqwest = { version = "0.10", features = ["json"] }